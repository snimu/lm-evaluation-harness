--- conflicted
+++ resolved
@@ -659,11 +659,7 @@
             self.multiple_target = len(test_target)
         else:
             if (type(test_target) is int) and (test_choice is not None):
-<<<<<<< HEAD
-                test_target = [test_choice[test_target]]
-=======
                 test_target = test_choice[test_target]
->>>>>>> a005aeba
             else:
                 test_target = str(test_target)
 

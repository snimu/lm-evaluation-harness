--- conflicted
+++ resolved
@@ -64,7 +64,7 @@
 
         return self._loglikelihood_tokens(new_reqs)
 
-    def loglikelihood_perplexity(self, requests):
+    def loglikelihood_rolling(self, requests):
         # TODO: Implement caching once we've confirmed the perplexity implementation
         # TODO: automatic batch size detection for vectorization
 
@@ -106,22 +106,41 @@
                 # - any OOMs will happen right away rather than near the end
 
                 toks = x[1] + x[2]
-<<<<<<< HEAD
                 return (-len(toks), tuple(toks))
             
             # TODO: automatic (variable) batch size detection for vectorization
             reord = utils.Reorderer(requests, _collate)
-            for chunk in utils.chunks(tqdm(reord.get_reordered()), self.batch_size):
+            for chunk in utils.chunks(tqdm(reord.get_reordered(), disable=disable_tqdm), self.batch_size):
                 inps = []
+                contlens = []
                 inplens = []
-                ctxlens = []
 
                 padding_length = None
+
+                # because vectorizing is annoying, we first convert each (context, continuation) pair to padded
+                # tensors, then we pack them together into a batch, call the model, and then pick it all apart
+                # again because vectorizing is annoying
+
                 for _, context_enc, continuation_enc in chunk:
+                    # sanity check
+                    assert len(context_enc) > 0
+                    assert len(continuation_enc) > 0
+                    assert len(continuation_enc) <= self.max_length
+
+                    # how this all works:
+                    #          CTX      CONT
+                    # inp    0 1 2 3|4 5 6 7 8 9 <- last token is deleted by inp[:, :-1]
+                    # gpt2    \               \
+                    # logits   1 2 3|4 5 6 7 8 9   <- the ctx half gets tossed out by the [:, -len(continuation_enc):, :self.VOCAB_SIZE] slice
+                    # cont_toks      4 5 6 7 8 9
+
                     # when too long to fit in context, truncate from the left
-                    inp = torch.tensor((context_enc + continuation_enc)[-self.max_length:], dtype=torch.long).to(self.device)
-                    ctxlen = len(context_enc) - max(0, len(context_enc) + len(continuation_enc) - self.max_length)
+                    inp = torch.tensor(
+                        (context_enc + continuation_enc)[-(self.max_length+1):][:-1]
+                    , dtype=torch.long).to(self.device)
                     inplen, = inp.shape
+
+                    cont = continuation_enc
 
                     # since in _collate we make sure length is descending, the longest is always the first one.
                     padding_length = padding_length if padding_length is not None else inplen
@@ -133,52 +152,28 @@
                     ], dim=0)
 
                     inps.append(inp.unsqueeze(0))
+                    contlens.append(cont)
                     inplens.append(inplen)
-                    ctxlens.append(ctxlen)
-
-                multi_logits = F.log_softmax(self.gpt2(torch.cat(inps, dim=0))[0][:, :, :50257], dim=-1)  # [batch, seq, vocab]
-
-                for (cache_key, _, _), logits, ctxlen, inp, inplen in zip(chunk, multi_logits, ctxlens, inps, inplens):
-                    logits = logits[ctxlen - 1:inplen - 1].unsqueeze(0) # [1, seq, vocab]
-=======
-                return (len(toks), tuple(toks))
-
-            reord = utils.Reorderer(requests, _collate)
-            for cache_key, context_enc, continuation_enc in tqdm(reord.get_reordered(), disable=disable_tqdm):
-                assert len(context_enc) > 0
-                assert len(continuation_enc) > 0
-                assert len(continuation_enc) <= self.max_length
-                
-                # how this all works:
-                #          CTX      CONT
-                # inp    0 1 2 3|4 5 6 7 8 9 <- last token is deleted by inp[:, :-1]
-                # gpt2    \               \
-                # logits   1 2 3|4 5 6 7 8 9   <- the ctx half gets tossed out by the [:, -len(continuation_enc):, :self.VOCAB_SIZE] slice
-                # cont_toks      4 5 6 7 8 9
-
-                # when too long to fit in context, truncate from the left
-                inp = torch.tensor([
-                    (context_enc + continuation_enc)[-(self.max_length+1):] 
-                ], dtype=torch.long).to(self.device)
-
-                cont_toks = inp[:, -len(continuation_enc):]  # [batch, seq]
-
-                logits = F.log_softmax(self.gpt2(inp[:, :-1])[0][:, -len(continuation_enc):, :self.VOCAB_SIZE], dim=-1)  # [batch, seq, vocab] - vocab size is clipped to exclude padding tokens or whatever
->>>>>>> 5452fddb
+
+                multi_logits = F.log_softmax(self.gpt2(torch.cat(inps, dim=0))[0][:, :, :50257], dim=-1).cpu()  # [batch, seq, vocab]
+
+                for (cache_key, _, _), logits, inp, inplen, cont_toks in zip(chunk, multi_logits, inps, inplens, contlens):
+                    contlen = len(cont_toks)
+
+                    logits = logits[inplen-contlen:inplen].unsqueeze(0) # [1, seq, vocab]
 
                     greedy_tokens = logits.argmax(dim=-1)
-                    cont_toks = inp[:, ctxlen:inplen]  # [1, seq]
+
+                    # cont_toks :: [1, seq]
+                    cont_toks = torch.tensor(cont_toks, dtype=torch.long).unsqueeze(0)
+
                     max_equal = (greedy_tokens == cont_toks).all()
 
-                    last_token_slice = logits[:, -1, :].squeeze(0).tolist()
+                    #last_token_slice = logits[:, -1, :].squeeze(0).tolist()
 
                     logits = torch.gather(logits, 2, cont_toks.unsqueeze(-1)).squeeze(-1) # [1, seq]
 
-<<<<<<< HEAD
                     answer = (float(logits.sum()), bool(max_equal))
-=======
-                answer = (float(logits.cpu().to(torch.float64).sum()), bool(max_equal))
->>>>>>> 5452fddb
 
                     # partial caching
                     if cache_key is not None:
